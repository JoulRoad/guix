;;; GNU Guix --- Functional package management for GNU
;;; Copyright © 2012, 2013 Ludovic Courtès <ludo@gnu.org>
;;; Copyright © 2013 Mark H Weaver <mhw@netris.org>
;;;
;;; This file is part of GNU Guix.
;;;
;;; GNU Guix is free software; you can redistribute it and/or modify it
;;; under the terms of the GNU General Public License as published by
;;; the Free Software Foundation; either version 3 of the License, or (at
;;; your option) any later version.
;;;
;;; GNU Guix is distributed in the hope that it will be useful, but
;;; WITHOUT ANY WARRANTY; without even the implied warranty of
;;; MERCHANTABILITY or FITNESS FOR A PARTICULAR PURPOSE.  See the
;;; GNU General Public License for more details.
;;;
;;; You should have received a copy of the GNU General Public License
;;; along with GNU Guix.  If not, see <http://www.gnu.org/licenses/>.

(define-module (guix scripts build)
  #:use-module (guix ui)
  #:use-module (guix store)
  #:use-module (guix derivations)
  #:use-module (guix packages)
  #:use-module (guix utils)
  #:use-module (ice-9 format)
  #:use-module (ice-9 match)
  #:use-module (ice-9 vlist)
  #:use-module (srfi srfi-1)
  #:use-module (srfi srfi-11)
  #:use-module (srfi srfi-26)
  #:use-module (srfi srfi-34)
  #:use-module (srfi srfi-37)
  #:autoload   (gnu packages) (find-packages-by-name
                               find-newest-available-packages)
  #:export (guix-build))

(define %store
  (make-parameter #f))

(define (derivations-from-package-expressions str system source?)
  "Read/eval STR and return the corresponding derivation path for SYSTEM.
When SOURCE? is true, return the derivations of the package sources."
  (let ((p (read/eval-package-expression str)))
    (if source?
        (let ((source (package-source p)))
          (if source
              (package-source-derivation (%store) source)
              (leave (_ "package `~a' has no source~%")
                     (package-name p))))
        (package-derivation (%store) p system))))


;;;
;;; Command-line options.
;;;

(define %default-options
  ;; Alist of default option values.
  `((system . ,(%current-system))
    (substitutes? . #t)
    (verbosity . 0)))

(define (show-help)
  (display (_ "Usage: guix build [OPTION]... PACKAGE-OR-DERIVATION...
Build the given PACKAGE-OR-DERIVATION and return their output paths.\n"))
  (display (_ "
  -e, --expression=EXPR  build the package EXPR evaluates to"))
  (display (_ "
  -S, --source           build the packages' source derivations"))
  (display (_ "
  -s, --system=SYSTEM    attempt to build for SYSTEM--e.g., \"i686-linux\""))
  (display (_ "
  -d, --derivations      return the derivation paths of the given packages"))
  (display (_ "
  -K, --keep-failed      keep build tree of failed builds"))
  (display (_ "
  -n, --dry-run          do not build the derivations"))
  (display (_ "
      --no-substitutes   build instead of resorting to pre-built substitutes"))
  (display (_ "
  -c, --cores=N          allow the use of up to N CPU cores for the build"))
  (display (_ "
  -r, --root=FILE        make FILE a symlink to the result, and register it
                         as a garbage collector root"))
  (display (_ "
      --verbosity=LEVEL  use the given verbosity LEVEL"))
  (newline)
  (display (_ "
  -h, --help             display this help and exit"))
  (display (_ "
  -V, --version          display version information and exit"))
  (newline)
  (show-bug-report-information))

(define %options
  ;; Specifications of the command-line options.
  (list (option '(#\h "help") #f #f
                (lambda args
                  (show-help)
                  (exit 0)))
        (option '(#\V "version") #f #f
                (lambda args
                  (show-version-and-exit "guix build")))

        (option '(#\S "source") #f #f
                (lambda (opt name arg result)
                  (alist-cons 'source? #t result)))
        (option '(#\s "system") #t #f
                (lambda (opt name arg result)
                  (alist-cons 'system arg
                              (alist-delete 'system result eq?))))
        (option '(#\d "derivations") #f #f
                (lambda (opt name arg result)
                  (alist-cons 'derivations-only? #t result)))
        (option '(#\e "expression") #t #f
                (lambda (opt name arg result)
                  (alist-cons 'expression arg result)))
        (option '(#\K "keep-failed") #f #f
                (lambda (opt name arg result)
                  (alist-cons 'keep-failed? #t result)))
        (option '(#\c "cores") #t #f
                (lambda (opt name arg result)
                  (let ((c (false-if-exception (string->number arg))))
                    (if c
                        (alist-cons 'cores c result)
                        (leave (_ "~a: not a number~%") arg)))))
        (option '(#\n "dry-run") #f #f
                (lambda (opt name arg result)
                  (alist-cons 'dry-run? #t result)))
        (option '("no-substitutes") #f #f
                (lambda (opt name arg result)
                  (alist-cons 'substitutes? #f
                              (alist-delete 'substitutes? result))))
        (option '(#\r "root") #t #f
                (lambda (opt name arg result)
                  (alist-cons 'gc-root arg result)))
        (option '("verbosity") #t #f
                (lambda (opt name arg result)
                  (let ((level (string->number arg)))
                    (alist-cons 'verbosity level
                                (alist-delete 'verbosity result)))))))


;;;
;;; Entry point.
;;;

(define (guix-build . args)
  (define (parse-options)
    ;; Return the alist of option values.
    (args-fold args %options
               (lambda (opt name arg result)
                 (leave (_ "~A: unrecognized option~%") name))
               (lambda (arg result)
                 (alist-cons 'argument arg result))
               %default-options))

  (define (register-root paths root)
    ;; Register ROOT as an indirect GC root for all of PATHS.
    (let* ((root (string-append (canonicalize-path (dirname root))
                                "/" root)))
     (catch 'system-error
       (lambda ()
         (match paths
           ((path)
            (symlink path root)
            (add-indirect-root (%store) root))
           ((paths ...)
            (fold (lambda (path count)
                    (let ((root (string-append root
                                               "-"
                                               (number->string count))))
                      (symlink path root)
                      (add-indirect-root (%store) root))
                    (+ 1 count))
                  0
                  paths))))
       (lambda args
         (leave (_ "failed to create GC root `~a': ~a~%")
<<<<<<< HEAD
                root (strerror (system-error-errno args)))
         (exit 1)))))
=======
                root (strerror (system-error-errno args)))))))
>>>>>>> 2b6bdf7e

  (define newest-available-packages
    (memoize find-newest-available-packages))

  (define (find-best-packages-by-name name version)
    (if version
        (find-packages-by-name name version)
        (match (vhash-assoc name (newest-available-packages))
          ((_ version pkgs ...) pkgs)
          (#f '()))))

  (define (find-package request)
    ;; Return a package matching REQUEST.  REQUEST may be a package
    ;; name, or a package name followed by a hyphen and a version
    ;; number.  If the version number is not present, return the
    ;; preferred newest version.
    (let-values (((name version)
                  (package-name->name+version request)))
      (match (find-best-packages-by-name name version)
        ((p)                                      ; one match
         p)
        ((p x ...)                                ; several matches
         (warning (_ "ambiguous package specification `~a'~%") request)
         (warning (_ "choosing ~a from ~a~%")
                  (package-full-name p)
                  (location->string (package-location p)))
         p)
        (_                                        ; no matches
         (if version
             (leave (_ "~A: package not found for version ~a~%")
                    name version)
             (leave (_ "~A: unknown package~%") name))))))

  (with-error-handling
    (let ((opts (parse-options)))
      (parameterize ((%store (open-connection)))
        (let* ((src? (assoc-ref opts 'source?))
               (sys  (assoc-ref opts 'system))
               (drv  (filter-map (match-lambda
                                  (('expression . str)
                                   (derivations-from-package-expressions str sys
                                                                         src?))
                                  (('argument . (? derivation-path? drv))
                                   drv)
                                  (('argument . (? string? x))
                                   (let ((p (find-package x)))
                                     (if src?
                                         (let ((s (package-source p)))
                                           (package-source-derivation
                                            (%store) s))
                                         (package-derivation (%store) p sys))))
                                  (_ #f))
                                 opts))
               (roots (filter-map (match-lambda
                                   (('gc-root . root) root)
                                   (_ #f))
                                  opts)))

          (show-what-to-build (%store) drv
                              #:use-substitutes? (assoc-ref opts 'substitutes?)
                              #:dry-run? (assoc-ref opts 'dry-run?))

          ;; TODO: Add more options.
          (set-build-options (%store)
                             #:keep-failed? (assoc-ref opts 'keep-failed?)
                             #:build-cores (or (assoc-ref opts 'cores) 0)
                             #:use-substitutes? (assoc-ref opts 'substitutes?)
                             #:verbosity (assoc-ref opts 'verbosity))

          (if (assoc-ref opts 'derivations-only?)
              (begin
                (format #t "~{~a~%~}" drv)
                (for-each (cut register-root <> <>)
                          (map list drv) roots))
              (or (assoc-ref opts 'dry-run?)
                  (and (build-derivations (%store) drv)
                       (for-each (lambda (d)
                                   (let ((drv (call-with-input-file d
                                                read-derivation)))
                                     (format #t "~{~a~%~}"
                                             (map (match-lambda
                                                   ((out-name . out)
                                                    (derivation-path->output-path
                                                     d out-name)))
                                                  (derivation-outputs drv)))))
                                 drv)
                       (for-each (cut register-root <> <>)
                                 (map (lambda (drv)
                                        (map cdr
                                             (derivation-path->output-paths drv)))
                                      drv)
                                 roots)))))))))<|MERGE_RESOLUTION|>--- conflicted
+++ resolved
@@ -180,12 +180,7 @@
                   paths))))
        (lambda args
          (leave (_ "failed to create GC root `~a': ~a~%")
-<<<<<<< HEAD
-                root (strerror (system-error-errno args)))
-         (exit 1)))))
-=======
                 root (strerror (system-error-errno args)))))))
->>>>>>> 2b6bdf7e
 
   (define newest-available-packages
     (memoize find-newest-available-packages))
