#!/bin/sh

# GNU Guix --- Functional package management for GNU
# Copyright © 2012, 2013 Ludovic Courtès <ludo@gnu.org>
#
# This file is part of GNU Guix.
#
# GNU Guix is free software; you can redistribute it and/or modify it
# under the terms of the GNU General Public License as published by
# the Free Software Foundation; either version 3 of the License, or (at
# your option) any later version.
#
# GNU Guix is distributed in the hope that it will be useful, but
# WITHOUT ANY WARRANTY; without even the implied warranty of
# MERCHANTABILITY or FITNESS FOR A PARTICULAR PURPOSE.  See the
# GNU General Public License for more details.
#
# You should have received a copy of the GNU General Public License
# along with GNU Guix.  If not, see <http://www.gnu.org/licenses/>.

# Usage: ./test-env COMMAND ARG...
#
# Run the daemon in the build directory, and run COMMAND within
# `pre-inst-env'.  This is used to run unit tests with the just-built
# daemon, unless `--disable-daemon' was passed at configure time.

if [ -x "@abs_top_builddir@/guix-daemon" ]
then
    NIX_SETUID_HELPER="@abs_top_builddir@/nix-setuid-helper" # normally unused
    NIX_IGNORE_SYMLINK_STORE=1	# in case the store is a symlink
    NIX_STORE_DIR="@GUIX_TEST_ROOT@/store"
    NIX_LOCALSTATE_DIR="@GUIX_TEST_ROOT@/var"
    NIX_LOG_DIR="@GUIX_TEST_ROOT@/var/log/nix"
    NIX_DB_DIR="@GUIX_TEST_ROOT@/db"
    NIX_ROOT_FINDER="@abs_top_builddir@/nix/scripts/list-runtime-roots"

    # Choose a PID-dependent name to allow for parallel builds.  Note
    # that the directory name must be chosen so that the socket's file
    # name is less than 108-char long (the size of `sun_path' in glibc).
    # Currently, in Nix builds, we're at ~106 chars...
    NIX_STATE_DIR="@GUIX_TEST_ROOT@/var/$$"

    # A place to store data of the substituter.
    GUIX_BINARY_SUBSTITUTE_URL="file://$NIX_STATE_DIR/substituter-data"
    rm -rf "$NIX_STATE_DIR/substituter-data"
    mkdir -p "$NIX_STATE_DIR/substituter-data"

<<<<<<< HEAD
    export NIX_IGNORE_SYMLINK_STORE NIX_STORE_DIR			\
	NIX_LOCALSTATE_DIR NIX_LOG_DIR NIX_STATE_DIR NIX_DB_DIR		\
	NIX_ROOT_FINDER NIX_SETUID_HELPER GUIX_BINARY_SUBSTITUTE_URL
=======
    # Place for the substituter's cache.
    XDG_CACHE_HOME="$NIX_STATE_DIR/cache-$$"

    export NIX_IGNORE_SYMLINK_STORE NIX_STORE_DIR			\
	NIX_LOCALSTATE_DIR NIX_LOG_DIR NIX_STATE_DIR NIX_DB_DIR		\
	NIX_ROOT_FINDER NIX_SETUID_HELPER GUIX_BINARY_SUBSTITUTE_URL	\
        XDG_CACHE_HOME
>>>>>>> 2b6bdf7e

    # Do that because store.scm calls `canonicalize-path' on it.
    mkdir -p "$NIX_STORE_DIR"

    # Launch the daemon without chroot support because is may be
    # unavailable, for instance if we're not running as root.
    "@abs_top_builddir@/pre-inst-env"				\
	"@abs_top_builddir@/guix-daemon" --disable-chroot &

    daemon_pid=$!
    trap "kill $daemon_pid ; rm -rf $NIX_STATE_DIR" EXIT
fi

"@abs_top_builddir@/pre-inst-env" "$@"
exit $?<|MERGE_RESOLUTION|>--- conflicted
+++ resolved
@@ -45,11 +45,6 @@
     rm -rf "$NIX_STATE_DIR/substituter-data"
     mkdir -p "$NIX_STATE_DIR/substituter-data"
 
-<<<<<<< HEAD
-    export NIX_IGNORE_SYMLINK_STORE NIX_STORE_DIR			\
-	NIX_LOCALSTATE_DIR NIX_LOG_DIR NIX_STATE_DIR NIX_DB_DIR		\
-	NIX_ROOT_FINDER NIX_SETUID_HELPER GUIX_BINARY_SUBSTITUTE_URL
-=======
     # Place for the substituter's cache.
     XDG_CACHE_HOME="$NIX_STATE_DIR/cache-$$"
 
@@ -57,7 +52,6 @@
 	NIX_LOCALSTATE_DIR NIX_LOG_DIR NIX_STATE_DIR NIX_DB_DIR		\
 	NIX_ROOT_FINDER NIX_SETUID_HELPER GUIX_BINARY_SUBSTITUTE_URL	\
         XDG_CACHE_HOME
->>>>>>> 2b6bdf7e
 
     # Do that because store.scm calls `canonicalize-path' on it.
     mkdir -p "$NIX_STORE_DIR"
