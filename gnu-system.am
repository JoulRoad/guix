--- conflicted
+++ resolved
@@ -391,11 +391,7 @@
   gnu/packages/patches/glib-tests-gapplication.patch		\
   gnu/packages/patches/glibc-bootstrap-system.patch		\
   gnu/packages/patches/glibc-ldd-x86_64.patch			\
-<<<<<<< HEAD
-=======
   gnu/packages/patches/glibc-locales.patch			\
-  gnu/packages/patches/glibc-mips-dangling-vfork-ref.patch	\
->>>>>>> c8351d9a
   gnu/packages/patches/gmp-arm-asm-nothumb.patch		\
   gnu/packages/patches/gnunet-fix-scheduler.patch		\
   gnu/packages/patches/gnunet-fix-tests.patch    		\
