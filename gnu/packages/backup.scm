;;; GNU Guix --- Functional package management for GNU
;;; Copyright © 2014, 2015 Eric Bavier <bavier@member.fsf.org>
;;; Copyright © 2014 Ian Denhardt <ian@zenhack.net>
;;; Copyright © 2015, 2016, 2017 Leo Famulari <leo@famulari.name>
;;; Copyright © 2017 Tobias Geerinckx-Rice <me@tobias.gr>
;;; Copyright © 2017 Thomas Danckaert <post@thomasdanckaert.be>
;;; Copyright © 2017 Arun Isaac <arunisaac@systemreboot.net>
;;; Copyright © 2017 Kei Kebreau <kkebreau@posteo.net>
<<<<<<< HEAD
;;; Copyright © 2017 Efraim Flashner <efraim@flashner.co.il>
=======
;;; Copyright © 2017 Christopher Allan Webber <cwebber@dustycloud.org>
>>>>>>> 25669275
;;;
;;; This file is part of GNU Guix.
;;;
;;; GNU Guix is free software; you can redistribute it and/or modify it
;;; under the terms of the GNU General Public License as published by
;;; the Free Software Foundation; either version 3 of the License, or (at
;;; your option) any later version.
;;;
;;; GNU Guix is distributed in the hope that it will be useful, but
;;; WITHOUT ANY WARRANTY; without even the implied warranty of
;;; MERCHANTABILITY or FITNESS FOR A PARTICULAR PURPOSE.  See the
;;; GNU General Public License for more details.
;;;
;;; You should have received a copy of the GNU General Public License
;;; along with GNU Guix.  If not, see <http://www.gnu.org/licenses/>.

(define-module (gnu packages backup)
  #:use-module (guix packages)
  #:use-module ((guix licenses) #:prefix license:)
  #:use-module (guix download)
  #:use-module (guix utils)
  #:use-module (guix build-system gnu)
  #:use-module (guix build-system python)
  #:use-module (gnu packages)
  #:use-module (gnu packages acl)
  #:use-module (gnu packages autotools)
  #:use-module (gnu packages base)
  #:use-module (gnu packages compression)
  #:use-module (gnu packages databases)
  #:use-module (gnu packages dejagnu)
  #:use-module (gnu packages ftp)
  #:use-module (gnu packages glib)
  #:use-module (gnu packages gnupg)
  #:use-module (gnu packages gperf)
  #:use-module (gnu packages guile)
  #:use-module (gnu packages linux)
  #:use-module (gnu packages mcrypt)
  #:use-module (gnu packages nettle)
  #:use-module (gnu packages pcre)
  #:use-module (gnu packages perl)
  #:use-module (gnu packages pkg-config)
  #:use-module (gnu packages python)
  #:use-module (gnu packages rsync)
  #:use-module (gnu packages ssh)
  #:use-module (gnu packages tls)
  #:use-module (gnu packages xml))

(define-public duplicity
  (package
    (name "duplicity")
    (version "0.7.12")
    (source
     (origin
      (method url-fetch)
      (uri (string-append "https://code.launchpad.net/duplicity/"
                          (version-major+minor version)
                          "-series/" version "/+download/duplicity-"
                          version ".tar.gz"))
      (sha256
       (base32
        "1rhgrz2lm9vbfdp2raykrih1c6n2lw5jd572z4dsz488m52avjqi"))))
    (build-system python-build-system)
    (native-inputs
     `(("util-linux" ,util-linux)     ;setsid command, for the tests
       ("par2cmdline" ,par2cmdline)
       ("python-pexpect" ,python2-pexpect)
       ("mock" ,python2-mock)))
    (propagated-inputs
     `(("lockfile" ,python2-lockfile)
       ("urllib3" ,python2-urllib3)))
    (inputs
     `(("librsync" ,librsync)
       ("lftp" ,lftp)
       ("gnupg" ,gnupg)                 ;gpg executable needed
       ("util-linux" ,util-linux)       ;for setsid
       ("tzdata" ,tzdata)))
    (arguments
     `(#:python ,python-2               ;setup assumes Python 2
       #:test-target "test"
       #:phases
       (modify-phases %standard-phases
         (add-before 'build 'patch-source
           (lambda* (#:key inputs #:allow-other-keys)
             ;; embed gpg store name
             (substitute* "duplicity/gpginterface.py"
               (("self.call = 'gpg'")
                (string-append "self.call = '" (assoc-ref inputs "gnupg") "/bin/gpg'")))
             (substitute* '("testing/functional/__init__.py"
                            "testing/overrides/bin/lftp")
               (("/bin/sh") (which "sh")))
             #t))
         (add-before 'check 'check-setup
           (lambda* (#:key inputs #:allow-other-keys)
             (setenv "HOME" (getcwd)) ;gpg needs to write to $HOME
             (setenv "TZDIR"          ;some timestamp checks need TZDIR
                     (string-append (assoc-ref inputs "tzdata")
                                    "/share/zoneinfo"))
             #t)))))
    (home-page "http://duplicity.nongnu.org/index.html")
    (synopsis "Encrypted backup using rsync algorithm")
    (description
     "Duplicity backs up directories by producing encrypted tar-format volumes
and uploading them to a remote or local file server.  Because duplicity uses
librsync, the incremental archives are space efficient and only record the
parts of files that have changed since the last backup.  Because duplicity
uses GnuPG to encrypt and/or sign these archives, they will be safe from
spying and/or modification by the server.")
    (license license:gpl2+)))

(define-public par2cmdline
  (package
    (name "par2cmdline")
    (version "0.7.4")
    (source (origin
              (method url-fetch)
              (uri (string-append "https://github.com/Parchive/par2cmdline/archive/v"
                                  version ".tar.gz"))
              (file-name (string-append name "-" version ".tar.gz"))
              (sha256
               (base32
                "0iwwskiag3262mvhinvnbk6n0qh6sh56m86y4d0m285v0jl0y9pa"))))
    (native-inputs
     `(("automake" ,automake)
       ("autoconf" ,autoconf)))
    (build-system gnu-build-system)
    (arguments
     `(#:phases
       (modify-phases %standard-phases
         (add-after 'unpack 'autoreconf
           (lambda _ (zero? (system* "autoreconf" "-vfi")))))))
    (synopsis "File verification and repair tools")
    (description "Par2cmdline uses Reed-Solomon error-correcting codes to
generate and verify PAR2 recovery files.  These files can be distributed
alongside the source files or stored together with back-ups to protect against
transmission errors or @dfn{bit rot}, the degradation of storage media over
time.
Unlike a simple checksum, PAR2 doesn't merely detect errors: as long as the
damage isn't too extensive (and smaller than the size of the recovery file), it
can even repair them.")
    (home-page "https://github.com/Parchive/par2cmdline")
    (license license:gpl3+)))

(define-public hdup
  (package
    (name "hdup")
    (version "2.0.14")
    (source
     (origin
      (method url-fetch)
      (uri "https://fossies.org/linux/privat/old/hdup-2.0.14.tar.bz2")
      (sha256
       (base32
        "02bnczg01cyhajmm4rhbnc0ja0dd9ikv9fwv28asxh1rlx9yr0b7"))))
    (build-system gnu-build-system)
    (native-inputs `(("pkg-config" ,pkg-config)))
    (inputs
     `(("glib" ,glib)
       ("tar" ,tar)
       ("lzop" ,lzop)
       ("mcrypt" ,mcrypt)
       ("openssh" ,openssh)
       ("gnupg" ,gnupg-1)))
    (arguments
     `(#:configure-flags
       `(,(string-append "--sbindir=" (assoc-ref %outputs "out") "/bin"))
       #:tests? #f))
    (home-page "http://archive.miek.nl/projects/hdup/index.html")
    (synopsis "Simple incremental backup tool")
    (description
     "Hdup2 is a backup utility, its aim is to make backup really simple.  The
backup scheduling is done by means of a cron job.  It supports an
include/exclude mechanism, remote backups, encrypted backups and split
backups (called chunks) to allow easy burning to CD/DVD.")
    (license license:gpl2)))

(define-public libarchive
  (package
    (name "libarchive")
    (version "3.3.2")
    (source
     (origin
       (method url-fetch)
       (uri (string-append "http://libarchive.org/downloads/libarchive-"
                           version ".tar.gz"))
       (patches (search-patches "libarchive-CVE-2017-14166.patch"))
       (sha256
        (base32
         "1km0mzfl6in7l5vz9kl09a88ajx562rw93ng9h2jqavrailvsbgd"))))
    (build-system gnu-build-system)
    ;; TODO: Add -L/path/to/nettle in libarchive.pc.
    (inputs
     `(("zlib" ,zlib)
       ("nettle" ,nettle)
       ("lzo" ,lzo)
       ("bzip2" ,bzip2)
       ("libxml2" ,libxml2)
       ("xz" ,xz)))
    (arguments
     `(#:phases
       (modify-phases %standard-phases
         (add-before 'build 'patch-pwd
           (lambda _
             (substitute* "Makefile"
               (("/bin/pwd") (which "pwd"))
               #t)))
         (replace 'check
           (lambda _
             ;; XXX: The test_owner_parse, test_read_disk, and
             ;; test_write_disk_lookup tests expect user 'root' to exist, but
             ;; the chroot's /etc/passwd doesn't have it.  Turn off those tests.
             ;;
             ;; The tests allow one to disable tests matching a globbing pattern.
             (and (zero? (system* "make"
                                  "libarchive_test" "bsdcpio_test" "bsdtar_test"))
                  ;; XXX: This glob disables too much.
                  (zero? (system* "./libarchive_test" "^test_*_disk*"))
                  (zero? (system* "./bsdcpio_test" "^test_owner_parse"))
                  (zero? (system* "./bsdtar_test"))))))
       ;; libarchive/test/test_write_format_gnutar_filenames.c needs to be
       ;; compiled with C99 or C11 or a gnu variant.
       #:configure-flags '("CFLAGS=-O2 -g -std=c99")))
    (home-page "http://libarchive.org/")
    (synopsis "Multi-format archive and compression library")
    (description
     "Libarchive provides a flexible interface for reading and writing
archives in various formats such as tar and cpio.  Libarchive also supports
reading and writing archives compressed using various compression filters such
as gzip and bzip2.  The library is inherently stream-oriented; readers
serially iterate through the archive, writers serially add things to the
archive.  In particular, note that there is currently no built-in support for
random access nor for in-place modification.")
    (license license:bsd-2)))

(define-public rdup
  (package
    (name "rdup")
    (version "1.1.14")
    (source
     (origin
       (method url-fetch)
       (uri (string-append "http://archive.miek.nl/projects/rdup/rdup-"
                           version ".tar.bz2"))
       (sha256
        (base32
         "0aklwd9v7ix0m4ayl762sil685f42cwljzx3jz5skrnjaq32npmj"))
       (modules '((guix build utils)))
       (snippet
        ;; Some test scripts are missing shebangs, which cause "could not
        ;; execute" errors.  Add shebangs.
        '(for-each
          (lambda (testscript)
            (with-atomic-file-replacement
                (string-append "testsuite/rdup/" testscript)
              (lambda (in out)
                (begin
                  (format out "#!/bin/sh\n" )
                  (dump-port in out)))))
          '("rdup.hardlink.helper"
            "rdup.hardlink-strip.helper"
            "rdup.hardlink-strip2.helper"
            "rdup.pipeline.helper")))))
    (build-system gnu-build-system)
    (native-inputs
     `(("pkg-config" ,pkg-config)
       ("dejagnu" ,dejagnu)))
    (inputs
     `(("glib" ,glib)
       ("pcre" ,pcre)
       ("libarchive" ,libarchive)
       ("nettle" ,nettle)))
    (arguments
     `(#:parallel-build? #f             ;race conditions
       #:phases
       (modify-phases %standard-phases
         (add-before 'build 'remove-Werror
           ;; rdup uses a deprecated function from libarchive
           (lambda _
             (substitute* "GNUmakefile"
               (("^(CFLAGS=.*)-Werror" _ front) front))
             #t))
         (add-before 'check 'pre-check
           (lambda _
             (setenv "HOME" (getcwd))
             (substitute* "testsuite/rdup/rdup.rdup-up-t-with-file.exp"
               (("/bin/cat") (which "cat")))
             #t)))))
    (home-page "http://archive.miek.nl/projects/rdup/index.html")
    (synopsis "Provide a list of files to backup")
    (description
     "Rdup is a utility inspired by rsync and the plan9 way of doing backups.
Rdup itself does not backup anything, it only print a list of absolute
file names to standard output.  Auxiliary scripts are needed that act on this
list and implement the backup strategy.")
    (license license:gpl3+)))

(define-public btar
  (package
    (name "btar")
    (version "1.1.1")
    (source
     (origin
       (method url-fetch)
       (uri (string-append "http://vicerveza.homeunix.net/~viric/soft/btar/"
                           "btar-" version ".tar.gz"))
       (sha256
        (base32
         "0miklk4bqblpyzh1bni4x6lqn88fa8fjn15x1k1n8bxkx60nlymd"))))
    (build-system gnu-build-system)
    (inputs
     `(("librsync" ,librsync)))
    (arguments
     `(#:make-flags `(,(string-append "PREFIX=" (assoc-ref %outputs "out"))
                      "CC=gcc")
       #:tests? #f                      ;test input not distributed
       #:phases
       ;; no configure phase
       (modify-phases %standard-phases
         (delete 'configure))))
    (home-page "http://viric.name/cgi-bin/btar/doc/trunk/doc/home.wiki")
    (synopsis "Tar-compatible archiver")
    (description
     "Btar is a tar-compatible archiver which allows arbitrary compression and
ciphering, redundancy, differential backup, indexed extraction, multicore
compression, input and output serialisation, and tolerance to partial archive
errors.")
    (license license:gpl3+)))

(define-public rdiff-backup
  (package
    (name "rdiff-backup")
    (version "1.2.8")
    (source
     (origin
       (method url-fetch)
       (uri (string-append "mirror://savannah/rdiff-backup/rdiff-backup-"
                           version ".tar.gz"))
       (sha256
        (base32
         "1nwmmh816f96h0ff1jxk95ad38ilbhbdl5dgibx1d4cl81dsi48d"))))
    (build-system python-build-system)
    (inputs
     `(("python" ,python-2)
       ("librsync" ,librsync)))
    (arguments
     `(#:python ,python-2
       #:tests? #f))
    (home-page "http://www.nongnu.org/rdiff-backup/")
    (synopsis "Local/remote mirroring+incremental backup")
    (description
     "Rdiff-backup backs up one directory to another, possibly over a network.
The target directory ends up a copy of the source directory, but extra reverse
diffs are stored in a special subdirectory of that target directory, so you
can still recover files lost some time ago.  The idea is to combine the best
features of a mirror and an incremental backup.  Rdiff-backup also preserves
subdirectories, hard links, dev files, permissions, uid/gid ownership,
modification times, extended attributes, acls, and resource forks.  Also,
rdiff-backup can operate in a bandwidth efficient manner over a pipe, like
rsync.  Thus you can use rdiff-backup and ssh to securely back a hard drive up
to a remote location, and only the differences will be transmitted.  Finally,
rdiff-backup is easy to use and settings have sensible defaults.")
    (license license:gpl2+)))

(define-public rsnapshot
  (package
    (name "rsnapshot")
    (version "1.4.2")
    (source
     (origin
       (method url-fetch)
       (uri (string-append
             "https://github.com/rsnapshot/rsnapshot/releases/download/"
             version "/rsnapshot-" version ".tar.gz"))
       (sha256
        (base32
         "05jfy99a0xs6lvsjfp3wz21z0myqhmwl2grn3jr9clijbg282ah4"))))
    (build-system gnu-build-system)
    (arguments
     `(#:phases
       (modify-phases %standard-phases
         (replace 'check
           (lambda _
             (substitute* '("t/cmd-post_pre-exec/conf/pre-true-post-true.conf"
                            "t/backup_exec/conf/backup_exec_fail.conf"
                            "t/backup_exec/conf/backup_exec.conf")
               (("/bin/true") (which "true"))
               (("/bin/false") (which "false")))
             (zero? (system* "make" "test")))))))
    (inputs
     `(("perl" ,perl)
       ("rsync" ,rsync)))
    (home-page "http://rsnapshot.org")
    (synopsis "Deduplicating snapshot backup utility based on rsync")
    (description "rsnapshot is a filesystem snapshot utility based on rsync.
rsnapshot makes it easy to make periodic snapshots of local machines, and
remote machines over SSH.  To reduce the disk space required for each backup,
rsnapshot uses hard links to deduplicate identical files.")
    (license license:gpl2+)))

(define-public libchop
  (package
    (name "libchop")
    (version "0.5.2")
    (source (origin
              (method url-fetch)
              (uri (string-append "mirror://savannah/libchop/libchop-"
                                  version ".tar.gz"))
              (sha256
               (base32
                "0fpdyxww41ba52d98blvnf543xvirq1v9xz1i3x1gm9lzlzpmc2g"))
              (patches (search-patches "diffutils-gets-undeclared.patch"))))
    (build-system gnu-build-system)
    (native-inputs
     `(("guile" ,guile-2.0)
       ("gperf" ,gperf)
       ("pkg-config" ,pkg-config)))
    (inputs
     `(("guile" ,guile-2.0)
       ("util-linux" ,util-linux)
       ("gnutls" ,gnutls)
       ("tdb" ,tdb)
       ("bdb" ,bdb)
       ("gdbm" ,gdbm)
       ("libgcrypt" ,libgcrypt)
       ("lzo" ,lzo)
       ("bzip2" ,bzip2)
       ("zlib" ,zlib)))
    (home-page "http://nongnu.org/libchop/")
    (synopsis "Tools & library for data backup and distributed storage")
    (description
     "Libchop is a set of utilities and library for data backup and
distributed storage.  Its main application is @command{chop-backup}, an
encrypted backup program that supports data integrity checks, versioning,
distribution among several sites, selective sharing of stored data, adaptive
compression, and more.  The library itself implements storage techniques such
as content-addressable storage, content hash keys, Merkle trees, similarity
detection, and lossless compression.")
    (license license:gpl3+)))

(define-public borg
  (package
    (name "borg")
    (version "1.1.0")
    (source (origin
              (method url-fetch)
              (uri (pypi-uri "borgbackup" version))
              (sha256
               (base32
                "0vwyg0b4kxb0rspqwhvgi5c78dzimgkydf03wif27a40qhh1235l"))
              (modules '((guix build utils)))
              (snippet
               '(for-each
                  delete-file (find-files "borg" "^(c|h|p).*\\.c$")))))
    (build-system python-build-system)
    (arguments
     `(#:modules ((srfi srfi-26) ; for cut
                  (guix build utils)
                  (guix build python-build-system))
       #:phases
       (modify-phases %standard-phases
         (add-after 'unpack 'set-env
           (lambda* (#:key inputs #:allow-other-keys)
             (let ((openssl (assoc-ref inputs "openssl"))
                   (lz4 (assoc-ref inputs "lz4")))
               (setenv "BORG_OPENSSL_PREFIX" openssl)
               (setenv "BORG_LZ4_PREFIX" lz4)
               (setenv "PYTHON_EGG_CACHE" "/tmp")
               ;; The test 'test_return_codes[python]' fails when
               ;; HOME=/homeless-shelter.
               (setenv "HOME" "/tmp")
               #t)))
         ;; The tests need to be run after Borg is installed.
         (delete 'check)
         (add-after 'install 'check
           (lambda* (#:key inputs outputs #:allow-other-keys)
             ;; Make the installed package available for the test suite.
             (add-installed-pythonpath inputs outputs)
             ;; The tests should be run in an empty directory.
             (mkdir-p "tests")
             (with-directory-excursion "tests"
               (zero?
                 (system* "py.test" "-v" "--pyargs" "borg.testsuite" "-k"
                          (string-append
                            ;; These tests need to write to '/var'.
                            "not test_get_cache_dir "
                            "and not test_get_keys_dir "
                            "and not test_get_security_dir "
                            ;; These tests assume there is a root user in
                            ;; '/etc/passwd'.
                            "and not test_access_acl "
                            "and not test_default_acl "
                            "and not test_non_ascii_acl "
                            ;; This test needs the unpackaged pytest-benchmark.
                            "and not benchmark "
                            ;; These tests assume the kernel supports FUSE.
                            "and not test_fuse "
                            "and not test_fuse_allow_damaged_files"))))))
         (add-after 'install 'install-doc
           (lambda* (#:key outputs #:allow-other-keys)
             (let* ((out (assoc-ref outputs "out"))
                    (man (string-append out "/share/man/man1"))
                    (misc (string-append out "/share/borg/misc")))
               (for-each (cut install-file <> misc)
                         '("docs/misc/create_chunker-params.txt"
                           "docs/misc/internals-picture.txt"
                           "docs/misc/prune-example.txt"))
               (and
                 (zero? (system* "python3" "setup.py" "build_ext" "--inplace"))
                 (zero? (system* "make" "-C" "docs" "man"))
                 (begin
                   (install-file "docs/_build/man/borg.1" man)
                   #t))))))))
    (native-inputs
     `(("python-cython" ,python-cython)
       ("python-setuptools-scm" ,python-setuptools-scm)
       ;; Borg 1.0.8's test suite uses 'tmpdir_factory', which was introduced in
       ;; pytest 2.8.
       ("python-pytest" ,python-pytest-3.0)
       ;; For generating the documentation.
       ("python-sphinx" ,python-sphinx)
       ("python-guzzle-sphinx-theme" ,python-guzzle-sphinx-theme)))
    (inputs
     `(("acl" ,acl)
       ("lz4" ,lz4)
       ("openssl" ,openssl)
       ("python-llfuse" ,python-llfuse)
       ("python-msgpack" ,python-msgpack)))
    (synopsis "Deduplicated, encrypted, authenticated and compressed backups")
    (description "Borg is a deduplicating backup program.  Optionally, it
supports compression and authenticated encryption.  The main goal of Borg is to
provide an efficient and secure way to backup data.  The data deduplication
technique used makes Borg suitable for daily backups since only changes are
stored.  The authenticated encryption technique makes it suitable for backups
to not fully trusted targets.  Borg is a fork of Attic.")
    (home-page "https://borgbackup.github.io/borgbackup/")
    (license license:bsd-3)))

(define-public attic
  (package
    (name "attic")
    (version "0.16")
    (source (origin
              (method url-fetch)
              (uri (string-append
                    "https://pypi.python.org/packages/source/A/Attic/Attic-"
                    version ".tar.gz"))
              (sha256
               (base32
                "0b5skd36r4c0915lwpkqg5hxm49gls9pprs1b7hc40910wlcsl36"))))
    (build-system python-build-system)
    (arguments
     `(;; The tests assume they are run as root:
       ;; https://github.com/jborg/attic/issues/7
       #:tests? #f
       #:phases
       (modify-phases %standard-phases
         (add-before
          'build 'set-openssl-prefix
          (lambda* (#:key inputs #:allow-other-keys)
            (setenv "ATTIC_OPENSSL_PREFIX" (assoc-ref inputs "openssl"))
            #t)))))
    (inputs
     `(("acl" ,acl)
       ("openssl" ,openssl)
       ("python-msgpack" ,python-msgpack)

       ;; Attic is probably incompatible with llfuse > 0.41.
       ;; These links are to discussions of llfuse compatibility from
       ;; the borg project. Borg is a recent fork of attic, and attic
       ;; has not been updated since the fork, so it's likely that
       ;; llfuse compatibility requirements are still the same.
       ;; https://github.com/borgbackup/borg/issues/642
       ;; https://github.com/borgbackup/borg/issues/643
       ("python-llfuse" ,python-llfuse-0.41)))
    (synopsis "Deduplicating backup program")
    (description "Attic is a deduplicating backup program.  The main goal of
Attic is to provide an efficient and secure way to backup data.  The data
deduplication technique used makes Attic suitable for daily backups since only
changes are stored.")
    (home-page "https://attic-backup.org/")
    (license license:bsd-3)
    (properties `((superseded . ,borg)))))

(define-public wimlib
  (package
    (name "wimlib")
    (version "1.12.0")
    (source (origin
              (method url-fetch)
              (uri (string-append "https://wimlib.net/downloads/"
                                  name "-" version ".tar.gz"))
              (sha256
               (base32
                "0ks6hq7vwq13ljkzxp3a490bf8dnracgl2azf57rg49ad2fzab45"))))
    (build-system gnu-build-system)
    (native-inputs
     `(("pkg-config" ,pkg-config)))
    (inputs
     `(("fuse" ,fuse)
       ("libxml2" ,libxml2)
       ("ntfs-3g" ,ntfs-3g)
       ("openssl" ,openssl)))
    (arguments
     `(#:configure-flags (list "--enable-test-support")))
    (home-page "https://wimlib.net/")
    (synopsis "WIM file manipulation library and utilities")
    (description "wimlib is a C library and set of command-line utilities for
creating, modifying, extracting, and mounting archives in the Windows Imaging
Format (@dfn{WIM files}).  It can capture and apply WIMs directly from and to
NTFS volumes using @code{ntfs-3g}, preserving NTFS-specific attributes.")
    ;; wimlib is dual-licenced under version 3 or later of either the GPL or
    ;; LGPL, except those files explicitly marked as being released into the
    ;; public domain (CC0) in their headers.
    (license (list license:gpl3+
                   license:lgpl3+
                   license:cc0))))

(define-public obnam
  (package
    (name "obnam")
    (version "1.21")
    (source
     (origin
       (method url-fetch)
       (uri (string-append
             "http://code.liw.fi/debian/pool/main/o/obnam/obnam_"
             version ".orig.tar.xz"))
       (sha256
        (base32
         "0qlipsq50hca71zc0dp1mg9zs12qm0sbblw7qfzl0hj6mk2rv1by"))))
    (build-system python-build-system)
    (arguments
     `(#:python ,python-2
       #:phases
       (modify-phases %standard-phases
         (replace 'check
                  (lambda _
                    (substitute* "obnamlib/vfs_local_tests.py"
                      ;; Check for the nobody user instead of root
                      (("self.fs.get_username\\(0\\), 'root'")
                       "self.fs.get_username(65534), 'nobody'")
                      ;; Disable tests checking for root group
                      (("self.fs.get_groupname\\(0\\)") "'root'"))
                    (substitute* "obnamlib/vfs_local.py"
                      ;; Don't cover get_groupname function
                      (("def get_groupname\\(self, gid\\):")
                       "def get_groupname(self, gid):  # pragma: no cover"))
                    ;; Can't run network tests
                    (zero? (system* "./check" "--unit-tests")))))))
    (inputs
     `(("python2-cliapp" ,python2-cliapp)
       ("python2-larch" ,python2-larch)
       ("python2-paramiko" ,python2-paramiko)
       ("python2-pyaml" ,python2-pyaml)
       ("python2-tracing" ,python2-tracing)
       ("python2-ttystatus" ,python2-ttystatus)))
    (native-inputs
     `(("gnupg" ,gnupg)
       ("python2-coverage" ,python2-coverage)
       ("python2-coverage-test-runner" ,python2-coverage-test-runner)
       ("python2-pep8" ,python2-pep8)
       ("python2-pylint" ,python2-pylint)))
    (home-page "https://obnam.org/")
    (synopsis "Easy and secure backup program")
    (description "Obnam is an easy, secure backup program.  Features
include snapshot backups, data de-duplication and encrypted backups
using GnuPG.  Backups can be stored on local hard disks, or online via
the SSH SFTP protocol.  The backup server, if used, does not require
any special software, on top of SSH.")
    (license license:gpl3+)))

(define-public dirvish
  (package
    (name "dirvish")
    (version "1.2.1")
    (build-system gnu-build-system)
    (source (origin
              (method url-fetch)
              (uri (string-append
                    "http://dirvish.org/dirvish-" version ".tgz"))
              (sha256
               (base32
                "1kbxa1irszp2zw8hd5qzqnrrzb4vxfivs1vn64yxnj0lak1jjzvb"))))
    (arguments
     `(#:modules ((ice-9 match) (ice-9 rdelim)
                  ,@%gnu-build-system-modules)
       #:phases
       ;; This mostly mirrors the steps taken in the install.sh that ships
       ;; with dirvish, but simplified because we aren't prompting interactively
       (modify-phases %standard-phases
         (delete 'configure)
         (delete 'build)
         (delete 'check)
         (replace 'install
           (lambda* (#:key inputs outputs #:allow-other-keys)
             ;; These are mostly the same steps the install.sh that comes with
             ;; dirvish does
             (let* (;; Files we'll be copying
                    (executables
                     '("dirvish" "dirvish-runall"
                       "dirvish-expire" "dirvish-locate"))
                    (man-pages
                     '(("dirvish" "8") ("dirvish-runall" "8")
                       ("dirvish-expire" "8") ("dirvish-locate" "8")
                       ("dirvish.conf" "5")))

                    (output-dir
                     (assoc-ref outputs "out"))

                    ;; Just a default... not so useful on guixsd though
                    ;; You probably want to a service with file(s) to point to.
                    (confdir "/etc/dirvish")

                    (perl (string-append (assoc-ref %build-inputs "perl")
                                         "/bin/perl"))
                    (loadconfig.pl (call-with-input-file "loadconfig.pl"
                                     read-string)))


               (define (write-pl filename)
                 (define pl-header
                   (string-append "#!" perl "\n\n"
                                  "$CONFDIR = \"" confdir "\";\n\n"))
                 (define input-file-location
                   (string-append filename ".pl"))
                 (define target-file-location
                   (string-append output-dir "/bin/" filename ".pl"))
                 (define text-to-write
                   (string-append pl-header
                                  (call-with-input-file input-file-location
                                    read-string)
                                  "\n" loadconfig.pl))
                 (with-output-to-file target-file-location
                   (lambda ()
                     (display text-to-write)))
                 (chmod target-file-location #o755)
                 (wrap-program target-file-location
                   `("PERL5LIB" ":" prefix
                     ,(map (lambda (l) (string-append (assoc-ref %build-inputs l)
                                                      "/lib/perl5/site_perl"))
                           '("perl-libtime-period"
                             "perl-libtime-parsedate")))))

               (define write-man
                 (match-lambda
                   ((file-base man-num)
                    (let* ((filename
                            (string-append file-base "." man-num))
                           (output-path
                            (string-append output-dir
                                           "/share/man/man" man-num
                                           "/" filename)))
                      (copy-file filename output-path)))))

               ;; Make directories
               (mkdir-p (string-append output-dir "/bin/"))
               (mkdir-p (string-append output-dir "/share/man/man8/"))
               (mkdir-p (string-append output-dir "/share/man/man5/"))

               ;; Write out executables
               (for-each write-pl executables)
               ;; Write out man pages
               (for-each write-man man-pages)
               #t))))))
    (inputs
     `(("perl" ,perl)
       ("rsync" ,rsync)
       ("perl-libtime-period" ,perl-libtime-period)
       ("perl-libtime-parsedate" ,perl-libtime-parsedate)))
    (home-page "http://dirvish.org/")
    (synopsis "Fast, disk based, rotating network backup system")
    (description
     "With dirvish you can maintain a set of complete images of your
filesystems with unattended creation and expiration.  A dirvish backup vault
is like a time machine for your data. ")
    (license (license:fsf-free "file://COPYING"
                               "Open Software License 2.0"))))<|MERGE_RESOLUTION|>--- conflicted
+++ resolved
@@ -6,11 +6,8 @@
 ;;; Copyright © 2017 Thomas Danckaert <post@thomasdanckaert.be>
 ;;; Copyright © 2017 Arun Isaac <arunisaac@systemreboot.net>
 ;;; Copyright © 2017 Kei Kebreau <kkebreau@posteo.net>
-<<<<<<< HEAD
 ;;; Copyright © 2017 Efraim Flashner <efraim@flashner.co.il>
-=======
 ;;; Copyright © 2017 Christopher Allan Webber <cwebber@dustycloud.org>
->>>>>>> 25669275
 ;;;
 ;;; This file is part of GNU Guix.
 ;;;
