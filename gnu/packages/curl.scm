--- conflicted
+++ resolved
@@ -6,12 +6,8 @@
 ;;; Copyright © 2016, 2017 Leo Famulari <leo@famulari.name>
 ;;; Copyright © 2017 Marius Bakke <mbakke@fastmail.com>
 ;;; Copyright © 2017 Efraim Flashner <efraim@flashner.co.il>
-<<<<<<< HEAD
 ;;; Copyright © 2017, 2018 Tobias Geerinckx-Rice <me@tobias.gr>
-=======
-;;; Copyright © 2018 Tobias Geerinckx-Rice <me@tobias.gr>
 ;;; Copyright © 2018 Roel Janssen <roel@gnu.org>
->>>>>>> 3fe49e50
 ;;;
 ;;; This file is part of GNU Guix.
 ;;;
