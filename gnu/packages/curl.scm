;;; GNU Guix --- Functional package management for GNU
;;; Copyright © 2013, 2014, 2015 Andreas Enge <andreas@enge.fr>
;;; Copyright © 2015 Mark H Weaver <mhw@netris.org>
;;; Copyright © 2015 Tomáš Čech <sleep_walker@suse.cz>
;;; Copyright © 2015 Ludovic Courtès <ludo@gnu.org>
;;; Copyright © 2016 Leo Famulari <leo@famulari.name>
;;;
;;; This file is part of GNU Guix.
;;;
;;; GNU Guix is free software; you can redistribute it and/or modify it
;;; under the terms of the GNU General Public License as published by
;;; the Free Software Foundation; either version 3 of the License, or (at
;;; your option) any later version.
;;;
;;; GNU Guix is distributed in the hope that it will be useful, but
;;; WITHOUT ANY WARRANTY; without even the implied warranty of
;;; MERCHANTABILITY or FITNESS FOR A PARTICULAR PURPOSE.  See the
;;; GNU General Public License for more details.
;;;
;;; You should have received a copy of the GNU General Public License
;;; along with GNU Guix.  If not, see <http://www.gnu.org/licenses/>.

(define-module (gnu packages curl)
  #:use-module ((guix licenses) #:prefix license:)
  #:use-module (guix packages)
  #:use-module (guix download)
  #:use-module (guix build-system gnu)
  #:use-module (gnu packages)
  #:use-module (gnu packages compression)
  #:use-module (gnu packages groff)
  #:use-module (gnu packages gsasl)
  #:use-module (gnu packages libidn)
  #:use-module (gnu packages openldap)
  #:use-module (gnu packages perl)
  #:use-module (gnu packages pkg-config)
  #:use-module (gnu packages python)
  #:use-module (gnu packages ssh)
  #:use-module (gnu packages tls))

(define-public curl
  (package
   (name "curl")
<<<<<<< HEAD
   (version "7.50.1")
=======
   (replacement curl-7.50.3)
   (version "7.47.0")
>>>>>>> 86d8f6d3
   (source (origin
            (method url-fetch)
            (uri (string-append "https://curl.haxx.se/download/curl-"
                                version ".tar.lzma"))
            (sha256
             (base32
              "0qc3qp3h18v24irzw7dgg1jf39v4hnz8irv83v9lbn9rxzrpdcdj"))))
   (build-system gnu-build-system)
   (outputs '("out"
              "doc"))                             ;1.2 MiB of man3 pages
   (inputs `(("gnutls" ,gnutls)
             ("gss" ,gss)
             ("libidn" ,libidn)
             ("libssh2" ,libssh2)
             ("openldap" ,openldap)
             ("zlib" ,zlib)))
   (native-inputs
     `(("perl" ,perl)
       ;; to enable the --manual option and make test 1026 pass
       ("groff" ,groff)
       ("pkg-config" ,pkg-config)
       ("python" ,python-2)))
   (arguments
    `(#:configure-flags '("--with-gnutls" "--with-gssapi")
      ;; Add a phase to patch '/bin/sh' occurances in tests/runtests.pl
      #:phases
      (modify-phases %standard-phases
        (add-after
         'install 'move-man3-pages
         (lambda* (#:key outputs #:allow-other-keys)
           ;; Move section 3 man pages to "doc".
           (let ((out (assoc-ref outputs "out"))
                 (doc (assoc-ref outputs "doc")))
             (mkdir-p (string-append doc "/share/man"))
             (rename-file (string-append out "/share/man/man3")
                          (string-append doc "/share/man/man3"))
             #t)))
        (replace
         'check
         (lambda _
           (substitute* "tests/runtests.pl"
             (("/bin/sh") (which "sh")))

           ;; XXX FIXME: Test #1510 seems to work on some machines and not
           ;; others, possibly based on the kernel version.  It works on GuixSD
           ;; on x86_64 with linux-libre-4.1, but fails on Hydra for both i686
           ;; and x86_64 with the following error:
           ;;
           ;; test 1510...[HTTP GET connection cache limit (CURLOPT_MAXCONNECTS)]
           ;;
           ;;  1510: output (log/stderr1510) FAILED:
           ;; --- log/check-expected    2015-06-27 07:45:53.166720834 +0000
           ;; +++ log/check-generated   2015-06-27 07:45:53.166720834 +0000
           ;; @@ -1,5 +1,5 @@
           ;;  * Connection #0 to host server1.example.com left intact[LF]
           ;;  * Connection #1 to host server2.example.com left intact[LF]
           ;;  * Connection #2 to host server3.example.com left intact[LF]
           ;; -* Closing connection 0[LF]
           ;; +* Closing connection 1[LF]
           ;;  * Connection #3 to host server4.example.com left intact[LF]
           (delete-file "tests/data/test1510")

           ;; The top-level "make check" does "make -C tests quiet-test", which
           ;; is too quiet.  Use the "test" target instead, which is more
           ;; verbose.
           (zero? (system* "make" "-C" "tests" "test")))))))
   (synopsis "Command line tool for transferring data with URL syntax")
   (description
    "curl is a command line tool for transferring data with URL syntax,
supporting DICT, FILE, FTP, FTPS, Gopher, HTTP, HTTPS, IMAP, IMAPS, LDAP,
LDAPS, POP3, POP3S, RTMP, RTSP, SCP, SFTP, SMTP, SMTPS, Telnet and TFTP.
curl supports SSL certificates, HTTP POST, HTTP PUT, FTP uploading, HTTP
form based upload, proxies, cookies, file transfer resume, user+password
authentication (Basic, Digest, NTLM, Negotiate, kerberos...), proxy
tunneling, and so on.")
   (license (license:non-copyleft "file://COPYING"
                                  "See COPYING in the distribution."))
<<<<<<< HEAD
   (home-page "http://curl.haxx.se/")))
=======
   (home-page "http://curl.haxx.se/")))

(define curl-7.50.3
  (package
    (inherit curl)
    (source
      (let ((version "7.50.3"))
        (origin
          (method url-fetch)
          (uri (string-append "https://curl.haxx.se/download/curl-"
                              version ".tar.lzma"))
          (sha256
           (base32
            "1spmk0345hq0sgpwxs8d410268lmg3wf1x9v23hxff7wxki5fm4c")))))))
>>>>>>> 86d8f6d3
<|MERGE_RESOLUTION|>--- conflicted
+++ resolved
@@ -40,19 +40,14 @@
 (define-public curl
   (package
    (name "curl")
-<<<<<<< HEAD
-   (version "7.50.1")
-=======
-   (replacement curl-7.50.3)
-   (version "7.47.0")
->>>>>>> 86d8f6d3
+   (version "7.50.3")
    (source (origin
             (method url-fetch)
             (uri (string-append "https://curl.haxx.se/download/curl-"
                                 version ".tar.lzma"))
             (sha256
              (base32
-              "0qc3qp3h18v24irzw7dgg1jf39v4hnz8irv83v9lbn9rxzrpdcdj"))))
+              "1spmk0345hq0sgpwxs8d410268lmg3wf1x9v23hxff7wxki5fm4c"))))
    (build-system gnu-build-system)
    (outputs '("out"
               "doc"))                             ;1.2 MiB of man3 pages
@@ -123,21 +118,4 @@
 tunneling, and so on.")
    (license (license:non-copyleft "file://COPYING"
                                   "See COPYING in the distribution."))
-<<<<<<< HEAD
-   (home-page "http://curl.haxx.se/")))
-=======
-   (home-page "http://curl.haxx.se/")))
-
-(define curl-7.50.3
-  (package
-    (inherit curl)
-    (source
-      (let ((version "7.50.3"))
-        (origin
-          (method url-fetch)
-          (uri (string-append "https://curl.haxx.se/download/curl-"
-                              version ".tar.lzma"))
-          (sha256
-           (base32
-            "1spmk0345hq0sgpwxs8d410268lmg3wf1x9v23hxff7wxki5fm4c")))))))
->>>>>>> 86d8f6d3
+   (home-page "http://curl.haxx.se/")))