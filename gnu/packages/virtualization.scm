--- conflicted
+++ resolved
@@ -97,13 +97,7 @@
                                  version ".tar.xz"))
              (sha256
               (base32
-<<<<<<< HEAD
-               "11l6cs6mib16rgdrnqrhkqs033fjik316gkgfz3asbmxz38lalca"))
-             (patches (search-patches "qemu-glibc-2.27.patch"
-                                      "qemu-CVE-2018-7550.patch"))))
-=======
                "1z66spkm1prvhbq7h5mfnp0i6mmamsb938fqmdfvyrgzc7rh34z6"))))
->>>>>>> 8c21c64e
     (build-system gnu-build-system)
     (arguments
      '(;; Running tests in parallel can occasionally lead to failures, like:
@@ -266,7 +260,9 @@
                                  version ".tar.xz"))
              (sha256
               (base32
-               "17w21spvaxaidi2am5lpsln8yjpyp2zi3s3gc6nsxj5arlgamzgw"))))
+               "17w21spvaxaidi2am5lpsln8yjpyp2zi3s3gc6nsxj5arlgamzgw"))
+             (patches
+              (search-patches "qemu-glibc-2.27.patch"))))
     ;; qemu-minimal-2.10 needs Python 2. Remove below once no longer necessary.
     (native-inputs `(("python-2" ,python-2)
                      ,@(fold alist-delete (package-native-inputs qemu)
